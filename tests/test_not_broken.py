--- conflicted
+++ resolved
@@ -27,10 +27,7 @@
         rmtree(FILEDIR, ignore_errors=True)
         os.makedirs(FILEDIR, exist_ok=True)
         if not os.path.isfile(DATA):
-<<<<<<< HEAD
-=======
             os.makedirs(DATADIR, exist_ok=True)
->>>>>>> d6eb33f2
             urllib.request.urlretrieve(URL, DATA)
 
     def setUp(self):
