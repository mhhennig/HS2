--- conflicted
+++ resolved
@@ -4,21 +4,13 @@
 from probes.readUtils import read_flat
 from probes.readUtils import openHDF5file, getHDF5params
 from probes.readUtils import readHDF5t_100, readHDF5t_101
-from sklearn.neighbors import KDTree
 
 
 class NeuralProbe(object):
-<<<<<<< HEAD
-    def __init__(self, num_channels, spike_delay,
-                 spike_peak_duration, noise_duration, noise_amp_percent,
-                 fps, positions_file_path, neighbors_file_path=None,
-                 neighborhood_radius=None):
-=======
 
     def __init__(self, num_channels, spike_delay, spike_peak_duration,
                  noise_duration, noise_amp_percent, inner_radius,
                  fps, positions_file_path, neighbors_file_path, masked_channels = None):
->>>>>>> 803f822d
         self.num_channels = num_channels
         self.spike_delay = spike_delay
         self.spike_peak_duration = spike_peak_duration
@@ -31,10 +23,7 @@
         self.inner_radius = inner_radius;
 
         self.loadPositions(positions_file_path)
-        if neighbors_file_path is not None:
-            self.loadNeighbors(neighbors_file_path)
-        else:
-            self.computeNeighbors(neighborhood_radius)
+        self.loadNeighbors(neighbors_file_path)
 
     # Load in neighbor and positions files
     def loadNeighbors(self, neighbors_file_path):
@@ -46,11 +35,6 @@
         # assert len(neighbors) == len(pos)
         self.neighbors = neighbors
         self.max_neighbors = max([len(n) for n in neighbors])
-
-    def computeNeighbors(self, radius):
-        tree = KDTree(self.positions)
-        self.neighbors = list(tree.query_radius(self.positions, r=radius))
-        return self.neighbors
 
     def loadPositions(self, positions_file_path):
         position_file = open(positions_file_path, 'r')
@@ -93,13 +77,8 @@
 
 
 class NeuroPixel(NeuralProbe):
-<<<<<<< HEAD
-    def __init__(self, data_file_path, fps=30000):
-        # can also use computeNeighbors(radius=78.)
-=======
     def __init__(self, data_file_path=None, fps=30000, masked_channels=[385]):
 
->>>>>>> 803f822d
         NeuralProbe.__init__(
             self, num_channels=385, spike_delay=5,
             spike_peak_duration=4, noise_duration=3,
@@ -122,22 +101,6 @@
 
 
 class BioCam(NeuralProbe):
-<<<<<<< HEAD
-    def __init__(self, data_file_path, fps=0):
-        # can also use computeNeighbors(radius=2.)
-        NeuralProbe.__init__(self, num_channels=None, spike_delay=5,
-                             spike_peak_duration=5, noise_duration=2,
-                             noise_amp_percent=.95, fps=fps,
-                             positions_file_path='probes/positions_biocam',
-                             neighbors_file_path='probes/neighbormatrix_biocam')
-        self.d = openHDF5file(data_file_path)
-        self.nFrames, sfd, nRecCh, chIndices, file_format = getHDF5params(
-            self.d)
-        self.num_channels = nRecCh
-        assert self.num_recording_channels == self.num_channels
-        if file_format == 100:
-            self.read_function = readHDF5t_100
-=======
     def __init__(self, data_file_path=None, fps=0, masked_channels=[0]):
         self.data_file = data_file_path
         if data_file_path is not None:
@@ -148,7 +111,6 @@
                 self.read_function = readHDF5t_100
             else:
                 self.read_function = readHDF5t_101
->>>>>>> 803f822d
         else:
             print('Note: data file not specified, setting some defaults')
             nRecCh = 4096
