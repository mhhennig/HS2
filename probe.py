import numpy as np
from matplotlib import pyplot as plt
from probes.readUtils import read_flat
from probes.readUtils import openHDF5file, getHDF5params
from probes.readUtils import readHDF5t_100, readHDF5t_101


class NeuralProbe(object):
    def __init__(self, num_channels, spike_delay,
                 spike_peak_duration, noise_duration, noise_amp_percent,
                 fps, positions_file_path, neighbors_file_path):
        self.num_channels = num_channels
        self.spike_delay = spike_delay
        self.spike_peak_duration = spike_peak_duration
        self.noise_duration = noise_duration
        self.noise_amp_percent = noise_amp_percent
        self.fps = fps
        self.positions_file_path = positions_file_path
        self.neighbors_file_path = neighbors_file_path

        self.loadPositions(positions_file_path)
        self.loadNeighbors(neighbors_file_path)

    # Load in neighbor and positions files
    def loadNeighbors(self, neighbors_file_path):
        neighbor_file = open(neighbors_file_path, 'r')
        neighbors = []
        for neighbor in neighbor_file.readlines():
            neighbors.append(np.array(neighbor[:-2].split(',')).astype(int))
        neighbor_file.close()
        # assert len(neighbors) == len(pos)
        self.num_recording_channels = len(neighbors)
        self.neighbors = neighbors
        self.max_neighbors = max([len(n) for n in neighbors])

    def loadPositions(self, positions_file_path):
        position_file = open(positions_file_path, 'r')
        positions = []
        for position in position_file.readlines():
            positions.append(np.array(position[:-2].split(',')).astype(int))
        self.positions = np.asarray(positions)
        position_file.close()

    # Show visualization of probe
    def show(self, show_neighbors=[10], figwidth=3):
        xmax, ymax = self.positions.max(0)
        xmin, ymin = self.positions.min(0)
        ratio = ymax/xmax
        plt.figure(figsize=(figwidth, figwidth*ratio))
        for ch in show_neighbors:
            for neighbor in self.neighbors[ch]:
                plt.plot([self.positions[ch, 0], self.positions[neighbor, 0]],
                         [self.positions[ch, 1], self.positions[neighbor, 1]],
                         '--k', alpha=.7)
        plt.scatter(*self.positions.T)
        for i, pos in enumerate(self.positions):
            plt.annotate(i, pos)
        plt.ylim([0, ymax+ymin])
        plt.xlim([0, xmax+xmin])

    def Read(self, t0, t1):
        raise NotImplementedError("The Read function is not implemented for \
            this probe")


class NeuroPixel(NeuralProbe):
<<<<<<< HEAD
    def __init__(self, fps=30000):
        NeuralProbe.__init__(self, num_channels=385, spike_delay=5,
                             spike_peak_duration=5, noise_duration=2,
                             noise_amp_percent=.95, fps=fps,
                             data_format='flat',
                             positions_file_path='probes/positions_neuropixel',
                             neighbors_file_path='probes/neighbormatrix_neuropixel')
=======
    def __init__(self, data_file_path, fps=30000):

        NeuralProbe.__init__(
            self, num_channels=385, spike_delay=5,
            spike_peak_duration=5, noise_duration=2,
            noise_amp_percent=.95, fps=fps,
            positions_file_path='probes/positions_neuropixel',
            neighbors_file_path='probes/neighbormatrix_neuropixel')
        self.d = np.memmap(data_file_path, dtype=np.int16, mode='r')
        assert len(self.d)/self.num_channels == len(self.d)//self.num_channels,\
            'Data not multiple of channel number'
        self.nFrames = len(self.d)//self.num_channels

    def Read(self, t0, t1):
        return read_flat(self.d, t0, t1, self.num_channels)
>>>>>>> 5bbc8b76


class BioCam(NeuralProbe):
    def __init__(self, data_file_path, fps=0):
        NeuralProbe.__init__(self, num_channels=None, spike_delay=5,
                             spike_peak_duration=5, noise_duration=2,
                             noise_amp_percent=.95, fps=fps,
                             positions_file_path='probes/positions_biocam',
                             neighbors_file_path='probes/neighbormatrix_biocam')
        self.d = openHDF5file(data_file_path)
        self.nFrames, sfd, nRecCh, chIndices, file_format = getHDF5params(
            self.d)
        self.num_channels = nRecCh
        assert self.num_recording_channels == self.num_channels
        if file_format == 100:
            self.read_function = readHDF5t_100
        else:
            self.read_function = readHDF5t_101

    def Read(self, t0, t1):
        return self.read_function(self.d, t0, t1, self.num_channels)<|MERGE_RESOLUTION|>--- conflicted
+++ resolved
@@ -64,15 +64,6 @@
 
 
 class NeuroPixel(NeuralProbe):
-<<<<<<< HEAD
-    def __init__(self, fps=30000):
-        NeuralProbe.__init__(self, num_channels=385, spike_delay=5,
-                             spike_peak_duration=5, noise_duration=2,
-                             noise_amp_percent=.95, fps=fps,
-                             data_format='flat',
-                             positions_file_path='probes/positions_neuropixel',
-                             neighbors_file_path='probes/neighbormatrix_neuropixel')
-=======
     def __init__(self, data_file_path, fps=30000):
 
         NeuralProbe.__init__(
@@ -88,7 +79,6 @@
 
     def Read(self, t0, t1):
         return read_flat(self.d, t0, t1, self.num_channels)
->>>>>>> 5bbc8b76
 
 
 class BioCam(NeuralProbe):
