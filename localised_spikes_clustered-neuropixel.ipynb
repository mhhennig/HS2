--- conflicted
+++ resolved
@@ -2,11 +2,7 @@
  "cells": [
   {
    "cell_type": "code",
-<<<<<<< HEAD
-   "execution_count": null,
-=======
-   "execution_count": 1,
->>>>>>> e74766a0
+   "execution_count": null,
    "metadata": {},
    "outputs": [],
    "source": [
@@ -70,15 +66,10 @@
   },
   {
    "cell_type": "code",
-<<<<<<< HEAD
-   "execution_count": null,
-   "metadata": {
-    "collapsed": true
-   },
-=======
-   "execution_count": 3,
-   "metadata": {},
->>>>>>> e74766a0
+   "execution_count": null,
+   "metadata": {
+    "collapsed": true
+   },
    "outputs": [],
    "source": [
     "Probe = NeuroPixel(data_file_path=data_path, fps=30000, masked_channels = masking_channels)\n",
@@ -273,4 +264,4 @@
  },
  "nbformat": 4,
  "nbformat_minor": 2
-}+}
