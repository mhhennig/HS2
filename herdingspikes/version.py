--- conflicted
+++ resolved
@@ -1,11 +1,7 @@
 import subprocess
 import os
 
-<<<<<<< HEAD
-__version__ = '0.3.104'
-=======
 __version__ = '0.4.000'
->>>>>>> 454dd308
 base_version = __version__
 
 __commit__ = ''
