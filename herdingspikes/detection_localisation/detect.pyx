--- conflicted
+++ resolved
@@ -37,12 +37,8 @@
                cutout_start, cutout_end,
                maa=5, maxsl=None, minsl=None,
                ahpthr=0, num_com_centers=1,
-<<<<<<< HEAD
-               decay_filtering=False, verbose=False,
+               decay_filtering=False, verbose=True,
                nFrames=None, tInc=50000):
-=======
-               _decay_filtering=False, _verbose=True, nFrames=None, tInc=50000):
->>>>>>> 8d645ff5
     """ Read data from a file and pipe it to the spike detector. """
 
     # READ PROBE PARAMETERS
