--- conflicted
+++ resolved
@@ -203,98 +203,4 @@
   return make_tuple(X, Y);
 }
 
-<<<<<<< HEAD
-tuple<float, float> localizeSpike(Spike spike_to_be_localized) {
-  /*Estimates the X and Y position of where a spike occured on the probe.
-
-     Parameters
-     ----------
-     spike_to_be_localized: Spike
-     The spike that will be used to determine where the origin of the spike
-     occurred.
-
-     Returns
-     -------
-     position: tuple<float, float>
-     An X and Y coordinate tuple that corresponds to where the spike occurred.
-   */
-  deque<tuple<int, int>> amps;
-  int curr_largest_amp = INT_MIN; // arbitrarily small to make sure that it is
-                                  // immediately overwritten
-  int curr_neighbor_channel;
-  int curr_amp;
-
-  int amp_cutout_size = spike_to_be_localized.amp_cutouts.size();
-  int neighbor_frame_span = Parameters::spike_delay * 2 + 1;
-  int neighbor_count = amp_cutout_size / neighbor_frame_span;
-  int matrix_offset = 0;
-
-  // catch cases where there is no neighbour
-  if(amp_cutout_size == 0) {
-    float X_coordinate = Parameters::channel_positions[spike_to_be_localized.channel][0];
-    float Y_coordinate = Parameters::channel_positions[spike_to_be_localized.channel][1];
-    return make_tuple(X_coordinate, Y_coordinate);
-  }
-
-  for (int i = 0; i < neighbor_count; i++) {
-    curr_neighbor_channel =
-        Parameters::inner_neighbor_matrix[spike_to_be_localized.channel][i];
-    if (Parameters::masked_channels[curr_neighbor_channel] != 0) {
-      for (int j = 0; j < neighbor_frame_span; j++) {
-        curr_amp = spike_to_be_localized.amp_cutouts.at(j + matrix_offset);
-        if (curr_amp > curr_largest_amp) {
-          curr_largest_amp = curr_amp;
-        }
-      }
-      amps.push_back(make_tuple(curr_neighbor_channel, curr_largest_amp));
-      curr_largest_amp = INT_MIN;
-      matrix_offset += neighbor_frame_span;
-    }
-  }
-  // Attention, median is really min - make sure all ampltudes are positive!
-  int do_correction = 1;
-  int correct = 0;
-  int amps_size = amps.size();
-  if (do_correction == 1) {
-    sort(begin(amps), end(amps), CustomLessThan()); // sort the array
-    // Find median of array
-    // if(amps_size % 2 == 0) {
-    //         correct = (get<1>(amps.at(amps_size/2)) +
-    //         get<1>(amps.at(amps_size/2 + 1)))/2;
-    // }
-    // else {
-    //         correct = get<1>(amps.at(amps_size/2));
-    // }
-    correct = get<1>(amps.at(0))-1;
-  }
-  // Correct amplitudes
-  deque<tuple<int, int>> centered_amps;
-  if (amps_size != 1) {
-    for (int i = 0; i < amps_size; i++) {
-      centered_amps.push_back(
-          make_tuple(get<0>(amps.at(i)), get<1>(amps.at(i)) - correct));
-    }
-  } else {
-    cout << "Only one amplitude?\n";
-    centered_amps.push_back(amps.at(0));
-  }
-
-  // int centered_amps_size = centered_amps.size();
-  // if (centered_amps_size == 0) {
-  //   cout << "\nIsolated spike\n";
-  //   centered_amps = amps;
-  //   // channel = get<0>(centered_amps.at(i));
-  //   // X_coordinate = Parameters::channel_positions[channel][0];
-  //   // Y_coordinate = Parameters::channel_positions[channel][1];
-  //
-  // }
-  // else {
-  tuple<float, float> position = centerOfMass(centered_amps);
-  // }
-  amps.clear();
-  centered_amps.clear();
-  return position;
-}
-=======
->>>>>>> 05714008
 }