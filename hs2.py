--- conflicted
+++ resolved
@@ -61,50 +61,30 @@
         """
         Reads a binary file with spikes detected with the DetectFromRaw() method
         """
-<<<<<<< HEAD
-        self.cutout_length = cutout_length
-        file_name = "{}.bin".format(file_name)
-
-        if os.stat(file_name).st_size == 0:
-            self.shapecache = np.asarray([]).reshape(0, 5)
-            logging.warn("Loading an empty file {} . This usually happens when no spikes were detected due to the detection parameters being set too strictly".format(file_name))
-        else:
-            sp_flat = np.memmap(file_name, dtype=np.int32, mode="r")
-            assert sp_flat.shape[0] // (cutout_length + 5) is not 1. * sp_flat.shape[0] / (cutout_length + 5), "spike data has wrong dimensions"
-            self.shapecache = sp_flat.reshape((sp_flat.shape[0] // (cutout_length + 5), cutout_length + 5))
-
-        self.spikes = pd.DataFrame({'ch': self.shapecache[:, 0],
-                                    't': self.shapecache[:, 1],
-                                    'Amplitude': self.shapecache[:, 2],
-                                    'x': self.shapecache[:, 3] / 1000,
-                                    'y': self.shapecache[:, 4] / 1000,
-                                    'Shape': list(self.shapecache[:, 5:])
-=======
-
-        sp_flat = np.memmap(self.out_file_name, dtype=np.int32, mode="r")
-        assert sp_flat.shape[0] // (self.cutout_length + 5) is not \
-            sp_flat.shape[0] / (self.cutout_length + 5), \
-            "spike data has wrong dimensions"  # ???
-        shapecache = sp_flat.reshape((-1, self.cutout_length + 5))
+        if os.stat(self.out_file_name).st_size == 0:
+            shapecache = np.asarray([]).reshape(0, 5)
+            logging.warn(
+                "Loading an empty file {} . This usually happens " +
+                "when no spikes were detected due to the detection parameters" +
+                " being set too strictly".format(self.out_file_name))
+        else:
+            sp_flat = np.memmap(self.out_file_name, dtype=np.int32, mode="r")
+            assert sp_flat.shape[0] // (self.cutout_length + 5) is not \
+                sp_flat.shape[0] / (self.cutout_length + 5), \
+                "spike data has wrong dimensions"  # ???
+            shapecache = sp_flat.reshape((-1, self.cutout_length + 5))
+
         self.spikes = pd.DataFrame({'ch': shapecache[:, 0],
                                     't': shapecache[:, 1],
                                     'Amplitude': shapecache[:, 2],
                                     'x': shapecache[:, 3] / 1000,
                                     'y': shapecache[:, 4] / 1000,
                                     'Shape': list(shapecache[:, 5:])
->>>>>>> 9f4ddbf6
                                     }, copy=False)
         self.IsClustered = False
         print('Detected and read ' + str(self.spikes.shape[0]) + ' spikes.')
 
-<<<<<<< HEAD
-    def DetectFromRaw(self, to_localize, cutout_start, cutout_end, threshold,
-                      maa=0, maxsl=12, minsl=3, ahpthr=0, tpre=1.0, tpost=2.2,
-                      out_file_name="ProcessedSpikes", load=True,
-                      verbose=False):
-=======
     def DetectFromRaw(self, load=False):
->>>>>>> 9f4ddbf6
         """
         This function is a wrapper of the C function `detectData`. It takes
         the raw data file, performs detection and localisation, saves the result
