from __future__ import division
import pandas as pd
import numpy as np
import h5py
from detection_localisation.detect import detectData
from matplotlib import pyplot as plt
from sklearn.cluster import MeanShift
from sklearn.decomposition import PCA


class herdingspikes(object):
    """
    This class provides a simple interface to the detection, localisation and
    clustering of spike data from dense multielectrode arrays according to the
    methods described in the following papers:

    Muthmann, J. O., Amin, H., Sernagor, E., Maccione, A., Panas, D.,
    Berdondini, L., ... & Hennig, M. H. (2015). Spike detection for large neural
    populations using high density multielectrode arrays.
    Frontiers in neuroinformatics, 9.

    Hilgen, G., Sorbaro, M., Pirmoradian, S., Muthmann, J. O., Kepiro, I. E.,
    Ullo, S., ... & Hennig, M. H. (2017). Unsupervised spike sorting for
    large-scale, high-density multielectrode arrays.
    Cell reports, 18(10), 2521-2532.

    Usage:
    1. call the constructor with a single argument -- a NeuralProbe object:
        HS = herdingspikes(Probe)
    2. You can now load your data in three ways: with LoadDetected()
    (automatically loads ProcessedSpikes); with DetectFromRaw (takes a path
    to the raw data and all detection parameters) or with LoadH5 (takes a
    previously saved instance of this class)
    """

    def __init__(self, probe):
        self.probe = probe
        self.shapecache = None
        self.IsClustered = False
        self.HasFeatures = False

    def Save_HDF5_legacy(self, filename, compression=None):
        """
        Saves data, cluster centres and ClusterIDs to a hdf5 file.
        Offers compression of the shapes, 'lzf'
        appears a good trade-off between speed and performance.
        """
        g = h5py.File(filename, 'w')
        g.create_dataset("data", data=np.vstack(
            (self.spikes.x, self.spikes.y)))
        g.create_dataset("Sampling", data=self.probe.fps)
        g.create_dataset("times", data=self.spikes.t)
        # g.create_dataset("expinds", data=self.__expinds)
        if self.IsClustered:
            g.create_dataset("centres", data=self.centerz.T)
            g.create_dataset("cluster_id", data=self.spikes.cl)
        # this is still a little slow (and perhaps memory intensive)
        # but I have not found a better way:
        sh_tmp = np.empty((self.cutout_length, self.spikes.Shape.size),
                          dtype=int)
        for i in range(self.spikes.Shape.size):
            sh_tmp[:, i] = self.spikes.Shape[i]
        g.create_dataset("shapes", data=sh_tmp, compression=compression)
        g.close()

    def Load_HDF5_legacy(self, filename, compute_amplitudes=False, chunk_size=500000, compute_cluster_sizes=False):
        """
        Load data, cluster centres and ClusterIDs from a hdf5 file created with HS1.
        """
        g = h5py.File(filename, 'r')
        print('Reading from ' + filename)
        print('Creating memmapped cache for shapes, reading in chunks, converting to integer...')
        self.shapecache = np.memmap(
            "tmp.bin", dtype=np.int32, mode="w+", shape=g['shapes'].shape[::-1])
        for i in range(g['shapes'].shape[1] // chunk_size + 1):
            tmp = (1000 * np.transpose(g['shapes'][:, i *
                                                   chunk_size:(i + 1) * chunk_size])).astype(np.int32)
            inds = np.where(tmp > 20000)[0]
            tmp[inds] = 0
            print('Found ' + str(len(inds)) +
                  ' data points out of linear regime in chunk '+str(i+1))
            self.shapecache[i * chunk_size:(i + 1) * chunk_size] = tmp[:]

        self.probe.fps = g['Sampling'].value
        self.centerz = g['centres'].value.T
        self.NClusters = len(self.centerz)
        self.cutout_length = self.shapecache.shape[1]

        self.spikes = pd.DataFrame({'ch': np.zeros(g['times'].shape[0], dtype=int),
                                    't': g['times'],
                                    'Amplitude': np.zeros(g['times'].shape[0], dtype=int),
                                    'x': g['data'][0, :],
                                    'y': g['data'][1, :],
                                    'Shape': list(self.shapecache),
                                    'cl': g['cluster_id']
                                    }, copy=False)

        print('Found ' + str(len(self.spikes.t)) +
              ' spikes in ' + str(self.NClusters) + ' units...')

        if compute_amplitudes:
            print('Computing amplitudes...')
            self.spikes.Amplitude = [np.min(s) for s in self.shapecache]
            _avgAmpl = [np.mean(self.spikes.Amplitude[cl])
                        for cl in range(self.NClusters)]
        else:
            _avgAmpl = np.zeros(self.NClusters, dtype=int)

        if compute_cluster_sizes:
            _cls = [np.sum(self.spikes.cl == cl)
                    for cl in range(self.NClusters)]
        else:
            _cls = np.zeros(self.NClusters, dtype=int)

        dic_cls = {'ctr_x': self.centerz[:, 0],
                   'ctr_y': self.centerz[:, 1],
                   'Color': 1. * np.random.permutation(
            self.NClusters) / self.NClusters,
            'Size': _cls,
            'AvgAmpl': _avgAmpl}
        self.clusters = pd.DataFrame(dic_cls)

        self.IsClustered = True
        self.HasFeatures = False
        g.close()
        print('...done.\nWarning: HS2 does not know raw data is not available.')

    def LoadDetected(self, file_name, cutout_length):
        """
        Reads a binary file with spikes detected with the DetectFromRaw() method.
        """
        self.cutout_length = cutout_length
        sp_flat = np.memmap(file_name + ".bin", dtype=np.int32, mode="r")
        assert sp_flat.shape[0] // (cutout_length + 5) is not 1. * sp_flat.shape[0] /\
            (cutout_length + 5), "spike data has wrong dimensions"
        self.shapecache = sp_flat.reshape((sp_flat.shape[0] // (cutout_length + 5),
                              cutout_length + 5))
        self.spikes = pd.DataFrame({'ch': self.shapecache[:, 0],
                                    't': self.shapecache[:, 1],
                                    'Amplitude': self.shapecache[:, 2],
                                    'x': self.shapecache[:, 3] / 1000,
                                    'y': self.shapecache[:, 4] / 1000,
                                    'Shape': list(self.shapecache[:, 5:])
                                    }, copy=False)
        self.IsClustered = False
        self.HasFeatures = False
        print('Detected and read ' + str(self.spikes.shape[0]) + ' spikes.')

    def DetectFromRaw(self, to_localize, cutout_start, cutout_end, threshold,
                      maa=0, maxsl=12, minsl=3, ahpthr=0, tpre=1.0, tpost=2.2,
                      out_file_name="ProcessedSpikes.bin", load=True):
        """
        This function is a wrapper of the C function `detectData`. It takes
        the raw data file, performs detection and localisation, saves the result
        to `ProcessedSpikes` and loads the latter into memory by calling
        `LoadDetected`.

        Arguments:
        file_name -- the path to the raw data file.
        to_localize
        cutout_start
        cutout_end
        threshold
        maa
        maxsl
        minsl
        ahpthr
        out_file_name
        load -- load the detected spikes when finished
        """
        detectData(self.probe, str.encode(file_path),
                   to_localize, self.probe.fps, threshold,
                   cutout_start, cutout_end,
                   maa, maxsl, minsl, ahpthr, tpre, tpost)
        if load:
            # reload data into memory
            cutout_length = cutout_start + cutout_end + 1
            self.LoadDetected(file_path, cutout_length)

<<<<<<< HEAD
    def ShapePCA(self, pca_ncomponents=2, pca_whiten=True, chunk_size=1000000):
        pca = PCA(n_components=pca_ncomponents, whiten=pca_whiten)
        if self.spikes.shape[0] > 1e6:
            print("Fitting PCA using 1e6 out of",
                  self.spikes.shape[0], "spikes...")
            inds = np.random.choice(self.spikes.shape[0], int(1e6),
                                    replace=False)
            pca.fit(np.array(list(self.spikes.Shape[inds])))
        else:
            print("Fitting PCA using " + str(self.spikes.shape[0]) + " spikes...")
            pca.fit(np.array(list(self.spikes.Shape)))
        self.pca = pca
        self.HasFeatures = True
        _pcs = np.empty((self.spikes.shape[0], pca_ncomponents))
        for i in range(self.spikes.shape[0] // chunk_size + 1):
            _pcs[i * chunk_size:(i + 1) * chunk_size,:] = pca.transform(np.array(list(self.spikes.Shape[i * chunk_size:(i + 1) * chunk_size])))

        return _pcs

    def CombinedClustering(self, alpha, clustering_algorithm=MeanShift,
                           pca_ncomponents=2, pca_whiten=True,
                           recompute_pca=False, **kwargs):
        """
        Performs PCA on the available spike shapes, and clusters spikes based
        on their (x, y) location and on the principal components of the shape.
        Cluster memberships are available as self.spikes.cl.
        Cluster information is available in the self.clusters dataframe.

        Arguments:
        alpha -- the weight given to PCA components, relative tospatial components
        clustering_algorithm -- a sklearn.cluster class, defaults to
        sklearn.cluster.MeanShift. sklearn.cluster.DBSCAN was also tested.
        pca_ncomponents -- number of PCA components to be considered (def. 2).
        pca_whiten -- whiten option of the PCA algorithm.
        **kwargs -- additional arguments are passed to the clustering class.
        This may include n_jobs > 1 for parallelisation.
        """

        if (not self.HasFeatures) or recompute_pca:
            self.cutouts_pca = self.ShapePCA(pca_ncomponents, pca_whiten)

        fourvec = np.vstack(([self.spikes.x], [self.spikes.y],
                             alpha * self.cutouts_pca.T)).T

        print('Clustering...')
        clusterer = clustering_algorithm(**kwargs)
        clusterer.fit(fourvec)
        self.spikes.cl = clusterer.labels_
        self.NClusters = len(np.unique(clusterer.labels_))
        # assert np.max(self.spikes.cl)+1 == self.NClusters
        print("Number of estimated clusters:", self.NClusters)
        in_cl = []
        for i in np.arange(self.NClusters):
            in_cl.append(list(np.where(self.spikes.cl == i)[0]))
        self.fourvec = fourvec
        centers = np.asarray([np.mean(fourvec[cl], axis=0) for cl in in_cl])
        self.centerz = centers
        self.in_cl = in_cl
        dic_cls = {'ctr_x': centers[:, 0],
                   'ctr_y': centers[:, 1],
                   'Color': 1. * np.random.permutation(
            self.NClusters) / self.NClusters,
            'Size': [len(cl) for cl in in_cl],
            'AvgAmpl': [np.mean(self.spikes.Amplitude[cl])
                        for cl in in_cl]}
        self.clusters = pd.DataFrame(dic_cls)
        self.IsClustered = True

    def PlotTracesChannels(self, eventid, ax=None,
                           window_size=200, cutout_start=6):
=======
    def PlotTracesChannels(self, eventid, window_size=200,
                           ax=None, cutout_start=10):
>>>>>>> 63c8e0ff
        """
        Draw a figure with an electrode and its neighbours, showing the raw
        traces and events. Note that this requires loading the raw data in
        memory again.

        Arguments:
        eventid -- centers, spatially and temporally, the plot to a specific
        event id.
        ax -- a matplotlib axes object where to draw. Defaults to current axis.
        window_size -- number of samples shown around a spike
        cutout_start -- n. frames recorded before the spike peak in the cutout
        """
        pos, neighs = self.probe.positions, self.probe.neighbors

        event = self.spikes.loc[eventid]
        print("Spike detected at channel: ", event.ch)
        print("Spike detected at frame: ", event.t)
        cutlen = len(event.Shape)
        assert window_size > cutlen, "window_size is too small"
        dst = np.abs(pos[event.ch][0] - pos[neighs[event.ch]][:, 0])
        #print(dst)
        interdistance = np.min(dst[dst > 0])
        if ax is None:
            ax = plt.gca()


        # scatter of the large grey balls for electrode location
        #plt.figure(figsize=(15,15))
        plt.scatter(np.array(pos)[neighs[event.ch], 0],
                    np.array(pos)[neighs[event.ch], 1],
                    s=1600, alpha=0.2)
        x = pos[[neighs[event.ch], 0]]
        y = pos[[neighs[event.ch], 1]]
        for i, txt in enumerate(neighs[event.ch]):
            ax.annotate(txt, (x[i] + 1,y[i] + 3))


        ws = window_size // 2
        t1 = np.max((0, event.t - ws))
        t2 = event.t + ws
<<<<<<< HEAD
        scale = interdistance / 220.
        trange = (np.arange(t1, t2) - event.t) * scale
        start_bluered = event.t - t1 - cutout_start
        trange_bluered = trange[start_bluered:start_bluered + cutlen]
        trange_bluered = np.arange(-cutout_start, -
                                   cutout_start + cutlen) * scale

        data = self.probe.Read(t1, t2).reshape(
            (t2 - t1, self.probe.num_channels))

        for n in neighs[event.ch]:
            plt.plot(pos[n][0] + trange,
                     pos[n][1] + data[:, n] * scale, 'gray')
            plt.plot(pos[n][0] + trange_bluered,
                     pos[n][1] + data[start_bluered:start_bluered + cutlen,
                                      n] * scale, 'b')
=======
        scale = interdistance/110.#220.
        trange = (np.arange(t1, t2)-event.t)*scale
        start_bluered = event.t-t1-cutout_start
        trange_bluered = trange[start_bluered:start_bluered+cutlen]
        trange_bluered = np.arange(-cutout_start, -cutout_start+cutlen)*scale

        data = self.probe.Read(t1, t2).reshape((t2-t1, self.probe.num_channels))
        for n in neighs[event.ch]:
            if n not in self.probe.masked_channels:
                plt.plot(pos[n][0] + trange,
                         pos[n][1] + data[:, n]*scale, 'gray')
                plt.plot(pos[n][0] + trange_bluered,
                         pos[n][1] + data[start_bluered:start_bluered+cutlen,
                         n]*scale, 'b')
            else:
                plt.plot(pos[n][0] + trange,
                         pos[n][1] + data[:, n]*scale, 'gray')
                plt.plot(pos[n][0] + trange_bluered,
                         pos[n][1] + data[start_bluered:start_bluered+cutlen,
                         n]*scale, 'g')
>>>>>>> 63c8e0ff

        plt.plot(pos[event.ch][0] + trange_bluered,
                 pos[event.ch][1] + event.Shape * scale, 'r')
        plt.scatter(event.x, event.y, s=80, c='r')

    def PlotDensity(self, binsize=1., invert=False, ax=None):
        raise NotImplementedError()
        if ax is None:
            ax = plt.gca()
        x, y = self.spikes.x, self.spikes.y
        if invert:
            x, y = y, x
        binsx = np.arange(x.min(), x.max(), binsize)
        binsy = np.arange(y.min(), y.max(), binsize)
        h, xb, yb = np.histogram2d(x, y, bins=[binsx, binsy])
        ax.imshow(np.log10(h), extent=[xb.min(), xb.max(), yb.min(), yb.max()],
                  interpolation='none', origin='lower')
        return h, xb, yb

    def PlotAll(self, invert=False, show_labels=False, ax=None, max_show=200000, **kwargs):
        """
        Plots all the spikes currently stored in the class, in (x, y) space.
        If clustering has been performed, each spike is coloured according to
        the cluster it belongs to.

        Arguments:
        invert -- (boolean, optional) if True, flips x and y
        show_labels -- (boolean, optional) if True, annotates each cluster
        centre with its cluster ID.
        ax -- a matplotlib axes object where to draw. Defaults to current axis.
        max_show -- maximum number of spikes to show
        **kwargs -- additional arguments are passed to pyplot.scatter
        """
        if ax is None:
            ax = plt.gca()
        x, y = self.spikes.x, self.spikes.y
        if invert:
            x, y = y, x
        if self.spikes.shape[0] > max_show:
            inds = np.random.choice(
                self.spikes.shape[0], max_show, replace=False)
            print(
                'We have ' + str(self.spikes.shape[0]) + ' spikes, only showing ' + str(max_show))
        else:
            inds = np.arange(self.spikes.shape[0])
        c = plt.cm.hsv(self.clusters.Color[self.spikes.cl]) \
            if self.IsClustered else 'r'
        ax.scatter(x[inds], y[inds], c=c[inds], **kwargs)
        if show_labels and self.IsClustered:
            ctr_x, ctr_y = self.clusters.ctr_x, self.clusters.ctr_y
            if invert:
                ctr_x, ctr_y = ctr_y, ctr_x
            for cl in range(self.NClusters):
                if ~np.isnan(ctr_y[cl]):  # hack, why NaN positions in DBScan?
                    ax.annotate(str(cl), [ctr_x[cl], ctr_y[cl]], fontsize=16)
                    # seems this is a problem when zooming with x/ylim
        return ax

    def PlotShapes(self, units, nshapes=100, ncols=4, ax=None, ylim=None):
        """
        Plot a sample of the spike shapes contained in a given set of clusters
        and their average.

        Arguments:
        units -- a list of the cluster IDs to be considered.
        nshapes -- the number of shapes to plot (default 100).
        ncols -- the number of columns under which to distribute the plots.
        ax -- a matplotlib axis object (defaults to current axis).
        """
        nrows = np.ceil(len(units) / ncols)
        if ax is None:
            plt.figure(figsize=(3 * ncols, 3 * nrows))
        cutouts = np.array(list(self.spikes.Shape))

        # all this is to determine suitable ylims
        if ylim is None:
            meanshape = np.mean(cutouts, axis=0)
            maxy, miny = meanshape.max(), meanshape.min()
            varshape = np.var(cutouts, axis=0)
            varmin = varshape[np.argmin(meanshape)]
            varmax = varshape[np.argmax(meanshape)]
            maxy += 4. * np.sqrt(varmax)
            miny -= 2. * np.sqrt(varmin)
            ylim = [miny, maxy]

        for i, cl in enumerate(units):
            inds = np.where(self.spikes.cl == cl)[0]
            if ax is None:
                plt.subplot(nrows, ncols, i + 1)
            plt.plot(cutouts[inds[:100], :].T, 'gray')
            plt.plot(np.mean(cutouts[inds, :], axis=0),
                     c=plt.cm.hsv(self.clusters.Color[cl]), lw=4)
            plt.ylim(ylim)
            plt.title("Cluster " + str(cl))<|MERGE_RESOLUTION|>--- conflicted
+++ resolved
@@ -177,7 +177,6 @@
             cutout_length = cutout_start + cutout_end + 1
             self.LoadDetected(file_path, cutout_length)
 
-<<<<<<< HEAD
     def ShapePCA(self, pca_ncomponents=2, pca_whiten=True, chunk_size=1000000):
         pca = PCA(n_components=pca_ncomponents, whiten=pca_whiten)
         if self.spikes.shape[0] > 1e6:
@@ -248,10 +247,6 @@
 
     def PlotTracesChannels(self, eventid, ax=None,
                            window_size=200, cutout_start=6):
-=======
-    def PlotTracesChannels(self, eventid, window_size=200,
-                           ax=None, cutout_start=10):
->>>>>>> 63c8e0ff
         """
         Draw a figure with an electrode and its neighbours, showing the raw
         traces and events. Note that this requires loading the raw data in
@@ -292,24 +287,6 @@
         ws = window_size // 2
         t1 = np.max((0, event.t - ws))
         t2 = event.t + ws
-<<<<<<< HEAD
-        scale = interdistance / 220.
-        trange = (np.arange(t1, t2) - event.t) * scale
-        start_bluered = event.t - t1 - cutout_start
-        trange_bluered = trange[start_bluered:start_bluered + cutlen]
-        trange_bluered = np.arange(-cutout_start, -
-                                   cutout_start + cutlen) * scale
-
-        data = self.probe.Read(t1, t2).reshape(
-            (t2 - t1, self.probe.num_channels))
-
-        for n in neighs[event.ch]:
-            plt.plot(pos[n][0] + trange,
-                     pos[n][1] + data[:, n] * scale, 'gray')
-            plt.plot(pos[n][0] + trange_bluered,
-                     pos[n][1] + data[start_bluered:start_bluered + cutlen,
-                                      n] * scale, 'b')
-=======
         scale = interdistance/110.#220.
         trange = (np.arange(t1, t2)-event.t)*scale
         start_bluered = event.t-t1-cutout_start
@@ -330,7 +307,6 @@
                 plt.plot(pos[n][0] + trange_bluered,
                          pos[n][1] + data[start_bluered:start_bluered+cutlen,
                          n]*scale, 'g')
->>>>>>> 63c8e0ff
 
         plt.plot(pos[event.ch][0] + trange_bluered,
                  pos[event.ch][1] + event.Shape * scale, 'r')
