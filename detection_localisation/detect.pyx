--- conflicted
+++ resolved
@@ -1,180 +1,150 @@
-# distutils: language = c++
-# distutils: sources = SpkDonline.cpp SpikeHandler.cpp ProcessSpikes.cpp FilterSpikes.cpp LocalizeSpikes.cpp
-
-import cython
-import numpy as np
-cimport numpy as np
-cimport cython
-import h5py
-from ctypes import CDLL
-import ctypes
-from datetime import datetime
-from libcpp cimport bool
-from libcpp.string cimport string
-import sys
-
-cdef extern from "SpkDonline.h" namespace "SpkDonline":
-    cdef cppclass Detection:
-        Detection() except +
-        void InitDetection(long nFrames, double nSec, int sf, int NCh, long ti, long int * Indices, int agl, int tpref, int tpostf)
-        void SetInitialParams(string positions_file_path, string neighbors_file_path, int num_channels, int num_recording_channels, int spike_delay,
-                              int spike_peak_duration, int noise_duration, float noise_amp_percent, \
-                              int max_neighbors, bool to_localize, int thres, int cutout_start, int cutout_end, \
-                              int maa, int ahpthr, int maxsl, int minsl)
-        void MedianVoltage(short * vm)
-        void MeanVoltage(short * vm, int tInc, int tCut)
-        void Iterate(short * vm, long t0, int tInc, int tCut, int tCut2, int maxFramesProcessed)
-        void FinishDetection()
-
-
-def read_flat(d, t0, t1, nch):
-  return d[t0*nch:t1*nch].astype(ctypes.c_short)
-
-
-def detectData(probe, _to_localize, sfd, thres,
-               _cutout_start=10, _cutout_end=20, maa=5, maxsl=None,
-               minsl=None, ahpthr=0, tpre=1.0, tpost=2.2):
-    """ Read data from a file and pipe it to the spike detector. """
-
-<<<<<<< HEAD
-    # this whole part should be handles by the probe object:
-    if data_format is 'flat':
-      import sys
-      sys.path.append("../")
-      d = np.memmap(filename, dtype=np.int16, mode='r')
-      nRecCh = _num_channels
-      assert len(d)/nRecCh==len(d)//nRecCh, 'data not multiple of channel number'
-      nFrames = len(d)//nRecCh
-      sf = int(sfd)
-      read_function = read_flat
-    elif data_format is 'biocam':
-      import sys
-      sys.path.append("../")
-      from probes.readUtils import openHDF5file, getHDF5params, readHDF5t_100, readHDF5t_101
-      d = openHDF5file(filename)
-      nFrames, sfd, nRecCh, chIndices, file_format = getHDF5params(d)
-      _num_channels = nRecCh
-      _num_recording_channels = nRecCh
-      sf = int(sfd)
-      if file_format == 100:
-          read_function = readHDF5t_100
-      else:
-          read_function = readHDF5t_101
-    else:
-      raise NotImplementedError('Unknown file format')
-=======
-    # if data_format is 'flat':
-    #   d = np.memmap(filename, dtype=np.int16, mode='r')
-    #   nRecCh = _num_channels
-    #   assert len(d)/nRecCh==len(d)//nRecCh, 'data not multiple of channel number'
-    #   nFrames = len(d)//nRecCh
-    #   sf = int(sfd)
-    #   read_function = read_flat
-    # elif data_format is 'biocam':
-    #   from readUtils import openHDF5file, getHDF5params, readHDF5t_100, readHDF5t_101
-    #   d = openHDF5file(filename)
-    #   nFrames, sfd, nRecCh, chIndices, file_format = getHDF5params(d)
-    #   _num_channels = nRecCh
-    #   _num_recording_channels = nRecCh
-    #
-    #   if file_format == 100:
-    #       read_function = readHDF5t_100
-    #   else:
-    #       read_function = readHDF5t_101
-    # else:
-    #   raise NotImplementedError('Unknown file format')
->>>>>>> 5bbc8b76
-
-    # nFrames = 14000
-
-    nSec = probe.nFrames / sfd  # the duration in seconds of the recording
-    nSec = probe.nFrames / sfd
-    sf = int(sfd)
-    tpref = int(tpre*sf/1000)
-    tpostf = int(tpost*sf/1000)
-    num_channels = int(probe.num_channels)
-    num_recording_channels = int(probe.num_recording_channels)
-    spike_delay = int(probe.spike_delay)
-    spike_peak_duration = int(probe.spike_peak_duration)
-    noise_duration = int(probe.noise_duration)
-    noise_amp_percent = float(probe.noise_amp_percent)
-    max_neighbors = int(probe.max_neighbors)
-    cutout_start = int(_cutout_start)
-    cutout_end = int(_cutout_end)
-    to_localize = _to_localize
-    nRecCh = num_channels
-    nFrames = probe.nFrames
-    # positions_file_path = str(_positions_file_path)
-    # neighbors_file_path = str(_neighbors_file_path)
-    positions_file_path = probe.positions_file_path.encode() # <- python 3 seems to need this
-    neighbors_file_path = probe.neighbors_file_path.encode()
-
-
-    print("# Sampling rate: " + str(sf))
-    print("# Number of recorded channels: " + str(num_channels))
-    print("# Analysing frames: " + str(nFrames) + ", Seconds:" +
-          str(nSec))
-    print("# Frames before spike in cutout: " + str(tpref))
-    print("# Frames after spike in cutout: " + str(tpostf))
-
-    cdef Detection * det = new Detection()
-
-    if not maxsl:
-        maxsl = int(sf*1/1000 + 0.5)
-    if not minsl:
-        minsl = int(sf*0.3/1000 + 0.5)
-
-    # set tCut, tCut2 and tInc
-    # tCut = tpref + maxsl #int(0.001*int(sf)) + int(0.001*int(sf)) + 6 # what is logic behind this?
-    # FIX: make sure enough data points are available:
-    tCut = max((tpref + maxsl, cutout_start+maxsl))
-    # tCut2 = tpostf + 1 - maxsl
-    # FIX: make sure enough data points are available:
-    tCut2 = max(tpostf + 1 - maxsl, cutout_end+maxsl)
-    print("# tcuts: " + str(tCut) + " "+ str(tCut2) )
-
-    tInc = min(nFrames-tCut-tCut2, 100000) # cap at specified number of frames
-    # tInc = 10000
-    maxFramesProcessed = tInc;
-    print('# tInc: '+str(tInc))
-    # ! To be consistent, X and Y have to be swappped
-    cdef np.ndarray[long, mode = "c"] Indices = np.zeros(nRecCh, dtype=ctypes.c_long)
-    for i in range(nRecCh):
-        Indices[i] = i
-    cdef np.ndarray[short, mode="c"] vm = np.zeros((nRecCh * (tInc + tCut + tCut2)), dtype=ctypes.c_short)
-    cdef np.ndarray[short, mode = "c"] ChIndN = np.zeros((nRecCh * 10), dtype=ctypes.c_short)
-
-    # initialise detection algorithm
-    det.InitDetection(nFrames, nSec, sf, nRecCh, tInc, &Indices[0], 0, int(tpref), int(tpostf))
-
-    det.SetInitialParams(positions_file_path, neighbors_file_path, num_channels, num_recording_channels, spike_delay, spike_peak_duration,
-                         noise_duration, noise_amp_percent, max_neighbors,
-                         to_localize, thres, cutout_start, cutout_end, maa, ahpthr, maxsl, minsl)
-
-    startTime = datetime.now()
-    t0 = 0
-    while t0 + tInc + tCut2 <= nFrames:
-        t1 = t0 + tInc
-        print('# Analysing ' + str(t1 - t0) + ' frames; ' + str(t0-tCut) + ' ' + str(t1+tCut2))
-        # print('# t0 = ' + str(t0) + ', t1 = ' +str(t1)+', from '+str(t0-tCut))
-        sys.stdout.flush()
-        # # slice data
-        if t0 == 0:
-            #vm = np.hstack((np.zeros(nRecCh * tCut), d[:(t1+tCut2) * nRecCh])).astype(ctypes.c_short)
-            vm = np.hstack((np.zeros(nRecCh * tCut, dtype=ctypes.c_short), probe.Read(0, t1+tCut2)))
-        else:
-            #vm = d[(t0-tCut) * nRecCh:(t1+tCut2) * nRecCh].astype(ctypes.c_short)
-            vm = probe.Read(t0-tCut, t1+tCut2)
-        # detect spikes
-        det.MeanVoltage( &vm[0], tInc, tCut)
-        det.Iterate(&vm[0], t0, tInc, tCut, tCut2, maxFramesProcessed)
-        t0 += tInc
-        if t0 < nFrames - tCut2:
-            tInc = min(tInc, nFrames - tCut2 - t0)
-
-    det.FinishDetection()
-    endTime=datetime.now()
-    print('# Time taken for detection: ' + str(endTime - startTime))
-    print('# Time per frame: ' + str(1000 * (endTime - startTime) / (nFrames)))
-    print('# Time per sample: ' + str(1000 *
-(endTime - startTime) / (nRecCh * nFrames)))
+# distutils: language = c++
+# distutils: sources = SpkDonline.cpp SpikeHandler.cpp ProcessSpikes.cpp FilterSpikes.cpp LocalizeSpikes.cpp
+
+import cython
+import numpy as np
+cimport numpy as np
+cimport cython
+import h5py
+from ctypes import CDLL
+import ctypes
+from datetime import datetime
+from libcpp cimport bool
+from libcpp.string cimport string
+import sys
+
+cdef extern from "SpkDonline.h" namespace "SpkDonline":
+    cdef cppclass Detection:
+        Detection() except +
+        void InitDetection(long nFrames, double nSec, int sf, int NCh, long ti, long int * Indices, int agl, int tpref, int tpostf)
+        void SetInitialParams(string positions_file_path, string neighbors_file_path, int num_channels, int num_recording_channels, int spike_delay,
+                              int spike_peak_duration, int noise_duration, float noise_amp_percent, \
+                              int max_neighbors, bool to_localize, int thres, int cutout_start, int cutout_end, \
+                              int maa, int ahpthr, int maxsl, int minsl)
+        void MedianVoltage(short * vm)
+        void MeanVoltage(short * vm, int tInc, int tCut)
+        void Iterate(short * vm, long t0, int tInc, int tCut, int tCut2, int maxFramesProcessed)
+        void FinishDetection()
+
+
+def read_flat(d, t0, t1, nch):
+  return d[t0*nch:t1*nch].astype(ctypes.c_short)
+
+
+def detectData(probe, _to_localize, sfd, thres,
+               _cutout_start=10, _cutout_end=20, maa=5, maxsl=None,
+               minsl=None, ahpthr=0, tpre=1.0, tpost=2.2):
+    """ Read data from a file and pipe it to the spike detector. """
+
+    # if data_format is 'flat':
+    #   d = np.memmap(filename, dtype=np.int16, mode='r')
+    #   nRecCh = _num_channels
+    #   assert len(d)/nRecCh==len(d)//nRecCh, 'data not multiple of channel number'
+    #   nFrames = len(d)//nRecCh
+    #   sf = int(sfd)
+    #   read_function = read_flat
+    # elif data_format is 'biocam':
+    #   from readUtils import openHDF5file, getHDF5params, readHDF5t_100, readHDF5t_101
+    #   d = openHDF5file(filename)
+    #   nFrames, sfd, nRecCh, chIndices, file_format = getHDF5params(d)
+    #   _num_channels = nRecCh
+    #   _num_recording_channels = nRecCh
+    #
+    #   if file_format == 100:
+    #       read_function = readHDF5t_100
+    #   else:
+    #       read_function = readHDF5t_101
+    # else:
+    #   raise NotImplementedError('Unknown file format')
+
+    nSec = probe.nFrames / sfd  # the duration in seconds of the recording
+    nSec = probe.nFrames / sfd
+    sf = int(sfd)
+    tpref = int(tpre*sf/1000)
+    tpostf = int(tpost*sf/1000)
+    num_channels = int(probe.num_channels)
+    num_recording_channels = int(probe.num_recording_channels)
+    spike_delay = int(probe.spike_delay)
+    spike_peak_duration = int(probe.spike_peak_duration)
+    noise_duration = int(probe.noise_duration)
+    noise_amp_percent = float(probe.noise_amp_percent)
+    max_neighbors = int(probe.max_neighbors)
+    cutout_start = int(_cutout_start)
+    cutout_end = int(_cutout_end)
+    to_localize = _to_localize
+    nRecCh = num_channels
+    nFrames = probe.nFrames
+    # positions_file_path = str(_positions_file_path)
+    # neighbors_file_path = str(_neighbors_file_path)
+    positions_file_path = probe.positions_file_path.encode() # <- python 3 seems to need this
+    neighbors_file_path = probe.neighbors_file_path.encode()
+
+
+    print("# Sampling rate: " + str(sf))
+    print("# Number of recorded channels: " + str(num_channels))
+    print("# Analysing frames: " + str(nFrames) + ", Seconds:" +
+          str(nSec))
+    print("# Frames before spike in cutout: " + str(tpref))
+    print("# Frames after spike in cutout: " + str(tpostf))
+
+    cdef Detection * det = new Detection()
+
+    if not maxsl:
+        maxsl = int(sf*1/1000 + 0.5)
+    if not minsl:
+        minsl = int(sf*0.3/1000 + 0.5)
+
+    # set tCut, tCut2 and tInc
+    # tCut = tpref + maxsl #int(0.001*int(sf)) + int(0.001*int(sf)) + 6 # what is logic behind this?
+    # FIX: make sure enough data points are available:
+    tCut = max((tpref + maxsl, cutout_start+maxsl))
+    # tCut2 = tpostf + 1 - maxsl
+    # FIX: make sure enough data points are available:
+    tCut2 = max(tpostf + 1 - maxsl, cutout_end+maxsl)
+    print("# tcuts: " + str(tCut) + " "+ str(tCut2) )
+
+    tInc = min(nFrames-tCut-tCut2, 100000) # cap at specified number of frames
+    # tInc = 10000
+    maxFramesProcessed = tInc;
+    print('# tInc: '+str(tInc))
+    # ! To be consistent, X and Y have to be swappped
+    cdef np.ndarray[long, mode = "c"] Indices = np.zeros(nRecCh, dtype=ctypes.c_long)
+    for i in range(nRecCh):
+        Indices[i] = i
+    cdef np.ndarray[short, mode="c"] vm = np.zeros((nRecCh * (tInc + tCut + tCut2)), dtype=ctypes.c_short)
+    cdef np.ndarray[short, mode = "c"] ChIndN = np.zeros((nRecCh * 10), dtype=ctypes.c_short)
+
+    # initialise detection algorithm
+    det.InitDetection(nFrames, nSec, sf, nRecCh, tInc, &Indices[0], 0, int(tpref), int(tpostf))
+
+    det.SetInitialParams(positions_file_path, neighbors_file_path, num_channels, num_recording_channels, spike_delay, spike_peak_duration,
+                         noise_duration, noise_amp_percent, max_neighbors,
+                         to_localize, thres, cutout_start, cutout_end, maa, ahpthr, maxsl, minsl)
+
+    startTime = datetime.now()
+    t0 = 0
+    while t0 + tInc + tCut2 <= nFrames:
+        t1 = t0 + tInc
+        print('# Analysing ' + str(t1 - t0) + ' frames; ' + str(t0-tCut) + ' ' + str(t1+tCut2))
+        # print('# t0 = ' + str(t0) + ', t1 = ' +str(t1)+', from '+str(t0-tCut))
+        sys.stdout.flush()
+        # # slice data
+        if t0 == 0:
+            #vm = np.hstack((np.zeros(nRecCh * tCut), d[:(t1+tCut2) * nRecCh])).astype(ctypes.c_short)
+            vm = np.hstack((np.zeros(nRecCh * tCut, dtype=ctypes.c_short), probe.Read(0, t1+tCut2)))
+        else:
+            #vm = d[(t0-tCut) * nRecCh:(t1+tCut2) * nRecCh].astype(ctypes.c_short)
+            vm = probe.Read(t0-tCut, t1+tCut2)
+        # detect spikes
+        det.MeanVoltage( &vm[0], tInc, tCut)
+        det.Iterate(&vm[0], t0, tInc, tCut, tCut2, maxFramesProcessed)
+        t0 += tInc
+        if t0 < nFrames - tCut2:
+            tInc = min(tInc, nFrames - tCut2 - t0)
+
+    det.FinishDetection()
+    endTime=datetime.now()
+    print('# Time taken for detection: ' + str(endTime - startTime))
+    print('# Time per frame: ' + str(1000 * (endTime - startTime) / (nFrames)))
+    print('# Time per sample: ' + str(1000 *
+(endTime - startTime) / (nRecCh * nFrames)))